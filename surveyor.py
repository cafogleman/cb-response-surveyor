--- conflicted
+++ resolved
@@ -51,11 +51,7 @@
   return
 
 
-<<<<<<< HEAD
-def process_search(cb_conn, query, query_base=None, verbose=0, quiet=0):
-=======
 def process_search(cb_conn, query, query_base=None, translate=False):
->>>>>>> b4e75d4d
   """Perform a single Cb Response query and return a unique set of
   results.
   """
@@ -64,32 +60,6 @@
   query += query_base
 
   try:
-<<<<<<< HEAD
-    if verbose:
-      for proc in cb_conn.select(Process).where(query):
-        results.add((proc.start,
-                     proc.process_md5,
-                     proc.hostname.lower(),
-                     proc.username.lower(),
-                     proc.path,
-                     proc.process_pid,
-                     proc.parent_name,
-                     proc.parent_pid,
-                     proc.cmdline))
-    elif quiet:
-      for proc in cb_conn.select(Process).where(query):
-        results.add((proc.hostname.lower(),
-                     proc.username.lower(),
-                     proc.path))
-    else:
-      for proc in cb_conn.select(Process).where(query):
-        results.add((proc.hostname.lower(),
-                     proc.username.lower(),
-                     proc.path,
-                     proc.cmdline))
-    except KeyboardInterrupt:
-      log("Caught CTRL-C. Returning what we have . . .\n")
-=======
     if isinstance(cb_conn, CbThreatHunterAPI):
       if translate:
           query = cb_conn.convert_query(query)
@@ -106,17 +76,11 @@
                      proc.cmdline))
   except KeyboardInterrupt:
     log("Caught CTRL-C. Returning what we have . . .\n")
->>>>>>> b4e75d4d
 
   return results
 
 
-<<<<<<< HEAD
-def nested_process_search(cb_conn, criteria, query_base=None,
-                          verbose=0, quiet=0):
-=======
 def nested_process_search(cb_conn, criteria, query_base=None, translate=False):
->>>>>>> b4e75d4d
   """Perform Cb Response queries for one or more programs and return a
   unique set of results per program.
   """
@@ -126,30 +90,6 @@
     for search_field,terms in criteria.items():
       query = '(' + ' OR '.join('%s:%s' % (search_field, term) for term in terms) + ')'
       query += query_base
-<<<<<<< HEAD
-      if verbose:
-        for proc in cb_conn.select(Process).where(query):
-            results.add((proc.start,
-                         proc.process_md5,
-                         proc.hostname.lower(),
-                         proc.username.lower(),
-                         proc.path,
-                         proc.process_pid,
-                         proc.parent_name,
-                         proc.parent_pid,
-                         proc.cmdline))
-      elif quiet:
-        for proc in cb_conn.select(Process).where(query):
-          results.add((proc.hostname.lower(),
-                       proc.username.lower(),
-                       proc.path))
-      else:
-        for proc in cb_conn.select(Process).where(query):
-          results.add((proc.hostname.lower(),
-                       proc.username.lower(),
-                       proc.path,
-                       proc.cmdline))
-=======
 
       if isinstance(cb_conn, CbThreatHunterAPI):
         if translate:
@@ -165,7 +105,6 @@
                       proc.username.lower(), 
                       proc.path,
                       proc.cmdline))
->>>>>>> b4e75d4d
   except KeyboardInterrupt:
     log("Caught CTRL-C. Returning what we have . . .")
 
@@ -261,36 +200,15 @@
   else:
     output_file = open(output_filename, 'wb')
   writer = csv.writer(output_file)
-<<<<<<< HEAD
-  if args.verbose:
-    writer.writerow(["start_time","md5","endpoint","username", \
-    "process_path","process_pid","parent_name","parent_pid","cmdline", \
-    "program","source"])
-  elif args.quiet:
-    writer.writerow(["endpoint","username","process_path","program", \
-    "source"])
-  else:
-    writer.writerow(["endpoint","username","process_path","cmdline", \
-    "program","source"])
-
-  if args.profile:
-    cb = CbEnterpriseResponseAPI(profile=args.profile)
-=======
   writer.writerow(["endpoint","username","process_path","cmdline","program","source"])
   
   if args.psc:
     cb = CbThreatHunterAPI(profile=args.profile)
->>>>>>> b4e75d4d
   else:
     cb = CbEnterpriseResponseAPI(profile=args.profile)
 
   if args.query:
-<<<<<<< HEAD
-    result_set = process_search(cb, args.query, query_base, args.verbose,
-                                args.quiet)
-=======
     result_set = process_search(cb, args.query, query_base, args.translate)
->>>>>>> b4e75d4d
 
     for r in result_set:
       if args.verbose:
@@ -309,12 +227,7 @@
       for ioc in data:
         ioc = ioc.strip()
         query = '%s:%s' % (args.ioctype, ioc)
-<<<<<<< HEAD
-        result_set = process_search(cb, query, query_base, args.verbose,
-                                    args.quiet)
-=======
         result_set = process_search(cb, query, query_base, args.translate)
->>>>>>> b4e75d4d
 
         for r in result_set:
           if args.verbose:
@@ -339,12 +252,7 @@
       for program,criteria in programs.items():
         log("--> %s" % program)
 
-<<<<<<< HEAD
-        result_set = nested_process_search(cb, criteria, query_base,
-                                           args.verbose, args.quiet)
-=======
         result_set = nested_process_search(cb, criteria, query_base, args.translate)
->>>>>>> b4e75d4d
 
         for r in result_set:
           if args.verbose:
